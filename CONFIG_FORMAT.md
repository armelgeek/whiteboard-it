# Configuration personnalisée par slide

Ce document décrit le format du fichier de configuration JSON pour personnaliser les paramètres de chaque slide individuellement.

## ⏱️ Comportement de la durée (IMPORTANT)

**Changement important:** Le paramètre `duration` représente maintenant la **durée TOTALE** de la slide, et non plus uniquement le temps d'affichage après l'animation.

### Comment ça fonctionne

1. **Animation calculée automatiquement:** Le système calcule le temps nécessaire pour animer le dessin en fonction de:
   - La taille et le contenu de l'image
   - Le `skip_rate` (vitesse de dessin)
   - Le nombre de couches (layers)

2. **Durée totale respectée:** Si vous spécifiez `duration: 5`:
   - Si l'animation prend 2 secondes → l'image finale sera affichée pendant 3 secondes
   - Si l'animation prend 5 secondes → aucun temps d'attente supplémentaire
   - Si l'animation prend 7 secondes → un avertissement sera affiché et la durée totale sera de 7 secondes

3. **Affichage des informations:** Le système affiche:
   ```
   ⏱️ Animation: 1.33s (40 frames)
   ⏱️ Final hold: 2.67s (80 frames)
   ⏱️ Total duration: 4.00s
   ```

### Exemple pratique

```json
{
  "slides": [
    {
      "index": 0,
      "duration": 10,
      "layers": [
        {
          "image_path": "demo/1.jpg",
          "skip_rate": 5
        }
      ]
    }
  ]
}
```

Avec cette configuration:
- La slide aura une durée totale de **10 secondes**
- Si l'animation prend 3 secondes, l'image finale sera affichée pendant 7 secondes
- Le total sera toujours 10 secondes (sauf si l'animation dépasse 10s)

## Format du fichier JSON

Le fichier de configuration contient deux sections principales :
- `slides` : Configuration spécifique à chaque slide
- `transitions` : Configuration des transitions entre les slides

### Exemple complet

```json
{
  "slides": [
    {
      "index": 0,
      "duration": 2,
      "skip_rate": 10
    },
    {
      "index": 1,
      "duration": 3,
      "skip_rate": 15
    },
    {
      "index": 2,
      "duration": 4,
      "skip_rate": 8
    }
  ],
  "transitions": [
    {
      "after_slide": 0,
      "type": "fade",
      "duration": 0.8,
      "pause_before": 1.0
    },
    {
      "after_slide": 1,
      "type": "wipe",
      "duration": 1.0,
      "pause_before": 0.5
    }
  ]
}
```

## Section `slides`

Permet de définir des paramètres spécifiques pour chaque slide.

### Propriétés disponibles

| Propriété | Type | Description | Par défaut |
|-----------|------|-------------|------------|
| `index` | int | Index de la slide (commence à 0) | Requis |
| `duration` | int/float | **Durée TOTALE de la slide en secondes** (inclut l'animation + temps d'affichage final). Si l'animation dépasse cette durée, seule l'animation sera utilisée. | Valeur globale `--duration` |
| `skip_rate` | int | Vitesse de dessin (plus grand = plus rapide) | Valeur globale `--skip-rate` |
| `layers` | array | Liste des couches d'images superposées (optionnel) | null |

### Exemple

```json
{
  "slides": [
    {
      "index": 0,
      "duration": 2,
      "skip_rate": 10
    }
  ]
}
```

Dans cet exemple :
- La première slide (index 0) aura une durée totale de 2 secondes
- Le système calcule automatiquement le temps d'animation basé sur l'image et le skip_rate
- Si l'animation prend 0.5 secondes, l'image finale sera affichée pendant 1.5 secondes
- Si l'animation prend plus de 2 secondes, seule l'animation sera montrée (avec un avertissement)
- Le dessin sera effectué avec une vitesse de 10 (plus rapide que la valeur par défaut de 8)

### Support des couches multiples (layers)

Une slide peut contenir plusieurs images superposées (layers), chacune positionnée à un endroit spécifique du canvas.

#### Propriétés d'une couche

| Propriété | Type | Description | Par défaut |
|-----------|------|-------------|------------|
| `image_path` | string | Chemin vers l'image de la couche | Requis |
| `position` | object | Position de la couche sur le canvas avec `x` et `y` | `{"x": 0, "y": 0}` |
| `z_index` | int | Ordre de superposition (plus grand = au-dessus) | 0 |
| `skip_rate` | int | Vitesse de dessin spécifique à cette couche | Hérite de la slide |
| `scale` | float | Échelle de l'image (1.0 = taille originale) | 1.0 |
| `opacity` | float | Opacité de la couche (0.0 à 1.0) | 1.0 |
<<<<<<< HEAD
| `mode` | string | Mode de dessin: `draw` (main), `eraser` (gomme), `static` (sans animation) | `draw` |
| `entrance_animation` | object | Animation d'entrée (voir détails ci-dessous) | null |
| `exit_animation` | object | Animation de sortie (voir détails ci-dessous) | null |
| `morph` | object | Morphing depuis la couche précédente (voir détails ci-dessous) | null |

##### Mode de dessin (`mode`)

- **`draw`** (par défaut): Dessine avec l'animation de la main
- **`eraser`**: Dessine avec l'animation d'une gomme (pour effet d'effacement)
- **`static`**: Affiche l'image sans animation de dessin (apparaît directement)

##### Animations d'entrée et de sortie

Les animations peuvent être appliquées à l'apparition (`entrance_animation`) ou à la disparition (`exit_animation`) d'une couche.

**Propriétés:**
- `type`: Type d'animation (`fade_in`, `fade_out`, `slide_in_left`, `slide_in_right`, `slide_in_top`, `slide_in_bottom`, `slide_out_left`, `slide_out_right`, `slide_out_top`, `slide_out_bottom`, `zoom_in`, `zoom_out`, `none`)
- `duration`: Durée de l'animation en secondes (défaut: 0.5)

**Exemple:**
```json
"entrance_animation": {
  "type": "fade_in",
  "duration": 1.0
}
```

##### Morphing (`morph`)

Permet une transition fluide en morphing depuis la couche précédente.

**Propriétés:**
- `enabled`: Active le morphing (true/false)
- `duration`: Durée du morphing en secondes

**Exemple:**
```json
"morph": {
  "enabled": true,
  "duration": 0.5
=======
| `type` | string | Type de couche: `image`, `text` | `image` |
| `camera` | object | Configuration de la caméra (zoom, position) | null |
| `animation` | object | Effets d'animation post-dessin (zoom_in, zoom_out) | null |

##### Configuration de la caméra (camera)

La caméra permet de zoomer et de se concentrer sur des zones spécifiques:

| Propriété | Type | Description | Par défaut |
|-----------|------|-------------|------------|
| `zoom` | float | Niveau de zoom (1.0 = normal, 2.0 = zoom x2) | 1.0 |
| `position` | object | Point focal avec `x` et `y` (0.0-1.0, 0.5 = centre) | `{"x": 0.5, "y": 0.5}` |

**Exemple:**
```json
"camera": {
  "zoom": 1.5,
  "position": {"x": 0.5, "y": 0.3}
}
```

##### Effets d'animation (animation)

Effets appliqués après le dessin de la couche:

| Propriété | Type | Description | Par défaut |
|-----------|------|-------------|------------|
| `type` | string | Type d'effet: `none`, `zoom_in`, `zoom_out` | `none` |
| `duration` | float | Durée de l'effet en secondes | 1.0 |
| `start_zoom` | float | Zoom de départ | 1.0 |
| `end_zoom` | float | Zoom final | 1.5 |
| `focus_position` | object | Point focal pendant le zoom avec `x` et `y` | `{"x": 0.5, "y": 0.5}` |

**Exemple zoom-in:**
```json
"animation": {
  "type": "zoom_in",
  "duration": 1.5,
  "start_zoom": 1.0,
  "end_zoom": 2.0,
  "focus_position": {"x": 0.5, "y": 0.5}
>>>>>>> d3f344bf
}
```

#### Exemple avec couches

```json
{
  "slides": [
    {
      "index": 0,
      "duration": 3,
      "layers": [
        {
          "image_path": "background.png",
          "position": {"x": 0, "y": 0},
          "z_index": 1,
          "skip_rate": 8
        },
        {
          "image_path": "element1.png",
          "position": {"x": 100, "y": 150},
          "z_index": 2,
          "skip_rate": 15,
          "scale": 0.5
        },
        {
          "image_path": "element2.png",
          "position": {"x": 500, "y": 200},
          "z_index": 3,
          "skip_rate": 20,
          "opacity": 0.8
        }
      ]
    }
  ]
}
```

Dans cet exemple :
- La slide 0 contient 3 images superposées
- L'image de fond est dessinée en premier (z_index: 1)
- element1.png est dessiné ensuite à la position (100, 150) avec une échelle de 50%
- element2.png est dessiné en dernier à la position (500, 200) avec 80% d'opacité
- Chaque couche a sa propre vitesse de dessin

#### Exemple avec les nouvelles fonctionnalités

```json
{
  "slides": [
    {
      "index": 0,
      "duration": 10,
      "layers": [
        {
          "image_path": "background.png",
          "position": {"x": 0, "y": 0},
          "z_index": 1,
          "skip_rate": 8,
          "mode": "draw"
        },
        {
          "image_path": "element_to_erase.png",
          "position": {"x": 200, "y": 150},
          "z_index": 2,
          "skip_rate": 15,
          "mode": "eraser",
          "entrance_animation": {
            "type": "fade_in",
            "duration": 1.0
          }
        },
        {
          "image_path": "logo.png",
          "position": {"x": 50, "y": 50},
          "z_index": 3,
          "scale": 0.3,
          "mode": "static",
          "entrance_animation": {
            "type": "zoom_in",
            "duration": 1.5
          },
          "exit_animation": {
            "type": "fade_out",
            "duration": 1.0
          }
        },
        {
          "image_path": "text.png",
          "position": {"x": 300, "y": 400},
          "z_index": 4,
          "mode": "draw",
          "morph": {
            "enabled": true,
            "duration": 0.5
          }
        }
      ]
    }
  ]
}
```

Dans cet exemple avancé :
- Le fond est dessiné normalement avec la main
- Un élément est "effacé" avec l'animation d'une gomme et apparaît avec un fondu
- Un logo apparaît statiquement (sans main) avec un zoom-in et disparaît avec un fondu
- Un texte apparaît avec un morphing depuis la couche précédente

**Note:** Lorsque `layers` est spécifié, l'image de la ligne de commande pour cette slide n'est pas utilisée. Toutes les images doivent être définies dans les couches.

## Section `transitions`

Permet de définir des transitions personnalisées entre les slides.

### Propriétés disponibles

| Propriété | Type | Description | Par défaut |
|-----------|------|-------------|------------|
| `after_slide` | int | Index de la slide après laquelle appliquer la transition (commence à 0) | Requis |
| `type` | string | Type de transition : `none`, `fade`, `wipe`, `push_left`, `push_right`, `iris` | Valeur globale `--transition` |
| `duration` | float | Durée de la transition en secondes | Valeur globale `--transition-duration` |
| `pause_before` | float | Durée de pause avant la transition (en secondes) | 0 |

### Exemple

```json
{
  "transitions": [
    {
      "after_slide": 0,
      "type": "fade",
      "duration": 0.8,
      "pause_before": 1.0
    }
  ]
}
```

Dans cet exemple :
- Après la première slide (index 0), il y aura une pause de 1 seconde
- Puis une transition de type "fade" d'une durée de 0.8 secondes vers la slide suivante

## Types de transitions disponibles

- **`none`** : Pas de transition (changement instantané)
- **`fade`** : Fondu enchaîné entre les slides
- **`wipe`** : Balayage de gauche à droite
- **`push_left`** : Pousse la slide actuelle vers la gauche
- **`push_right`** : Pousse la slide actuelle vers la droite
- **`iris`** : Transition en cercle qui s'agrandit depuis le centre

## Utilisation

### Créer un fichier de configuration

1. Créez un fichier JSON (par exemple `my_config.json`)
2. Définissez vos paramètres personnalisés
3. Utilisez le paramètre `--config` pour l'appliquer

```bash
python whiteboard_animator.py slide1.png slide2.png slide3.png --config my_config.json
```

### Exemple d'utilisation avancée

```bash
# Configuration complète avec paramètres globaux et personnalisés
python whiteboard_animator.py slide1.png slide2.png slide3.png \
  --config my_config.json \
  --frame-rate 30 \
  --split-len 15 \
  --export-json
```

Dans cet exemple :
- Le fichier `my_config.json` définit les paramètres personnalisés par slide
- Les paramètres globaux (`--frame-rate`, `--split-len`) s'appliquent à toutes les slides sauf si surchargés dans le fichier de configuration
- Les données d'animation sont exportées au format JSON

## Comportement par défaut

Si une propriété n'est pas spécifiée dans le fichier de configuration :
- Les valeurs des paramètres CLI globaux seront utilisées
- Si aucun paramètre CLI n'est spécifié, les valeurs par défaut du programme seront utilisées

## Exemples de cas d'usage

### Cas 1 : Vitesses de dessin différentes

```json
{
  "slides": [
    {
      "index": 0,
      "skip_rate": 5
    },
    {
      "index": 1,
      "skip_rate": 20
    },
    {
      "index": 2,
      "skip_rate": 10
    }
  ]
}
```

La première slide sera dessinée lentement (5), la deuxième rapidement (20), et la troisième à vitesse moyenne (10).

### Cas 2 : Durées d'affichage personnalisées

```json
{
  "slides": [
    {
      "index": 0,
      "duration": 1
    },
    {
      "index": 1,
      "duration": 5
    },
    {
      "index": 2,
      "duration": 2
    }
  ]
}
```

La première slide s'affiche 1 seconde, la deuxième 5 secondes, et la troisième 2 secondes après leur dessin.

### Cas 3 : Transitions variées avec pauses

```json
{
  "transitions": [
    {
      "after_slide": 0,
      "type": "fade",
      "duration": 0.5,
      "pause_before": 2.0
    },
    {
      "after_slide": 1,
      "type": "iris",
      "duration": 1.5,
      "pause_before": 1.0
    }
  ]
}
```

- Après la slide 1 : pause de 2 secondes, puis transition fade de 0.5 seconde
- Après la slide 2 : pause de 1 seconde, puis transition iris de 1.5 secondes

### Cas 4 : Configuration complète

```json
{
  "slides": [
    {
      "index": 0,
      "duration": 2,
      "skip_rate": 8
    },
    {
      "index": 1,
      "duration": 3,
      "skip_rate": 15
    },
    {
      "index": 2,
      "duration": 4,
      "skip_rate": 10
    }
  ],
  "transitions": [
    {
      "after_slide": 0,
      "type": "fade",
      "duration": 0.8,
      "pause_before": 1.5
    },
    {
      "after_slide": 1,
      "type": "wipe",
      "duration": 1.0,
      "pause_before": 2.0
    }
  ]
}
```

Cet exemple combine tous les paramètres :
- Chaque slide a sa propre durée d'affichage et vitesse de dessin
- Chaque transition a son propre type, durée et temps de pause

### Cas 5 : Utilisation de couches multiples (layers)

```json
{
  "slides": [
    {
      "index": 0,
      "duration": 4,
      "layers": [
        {
          "image_path": "examples/background.png",
          "position": {"x": 0, "y": 0},
          "z_index": 1,
          "skip_rate": 5
        },
        {
          "image_path": "examples/logo.png",
          "position": {"x": 50, "y": 50},
          "z_index": 2,
          "skip_rate": 15,
          "scale": 0.3
        },
        {
          "image_path": "examples/text.png",
          "position": {"x": 200, "y": 400},
          "z_index": 3,
          "skip_rate": 20,
          "opacity": 0.9
        }
      ]
    },
    {
      "index": 1,
      "duration": 3,
      "skip_rate": 10
    }
  ],
  "transitions": [
    {
      "after_slide": 0,
      "type": "fade",
      "duration": 0.5
    }
  ]
}
```

Dans cet exemple :
- La première slide est composée de 3 couches superposées :
  - Un fond dessiné lentement (skip_rate: 5)
  - Un logo à 30% de sa taille positionné en haut à gauche
  - Du texte semi-transparent positionné plus bas
- Les couches sont dessinées selon leur ordre z_index (1, 2, 3)
- La deuxième slide utilise une seule image (celle fournie en ligne de commande)
- Une transition fade relie les deux slides

**Important:** Quand vous utilisez des couches (layers), vous devez quand même fournir au moins une image en ligne de commande pour définir le nombre de slides, mais cette image sera ignorée pour les slides avec configuration de couches.

### Cas 6 : Contrôles de caméra et animations

```json
{
  "slides": [
    {
      "index": 0,
      "duration": 8,
      "layers": [
        {
          "image_path": "examples/diagram.png",
          "position": {"x": 0, "y": 0},
          "z_index": 1,
          "skip_rate": 10,
          "camera": {
            "zoom": 1.5,
            "position": {"x": 0.5, "y": 0.5}
          },
          "animation": {
            "type": "zoom_in",
            "duration": 1.5,
            "start_zoom": 1.5,
            "end_zoom": 2.0,
            "focus_position": {"x": 0.7, "y": 0.4}
          }
        }
      ]
    }
  ]
}
```

Dans cet exemple :
- La couche est dessinée avec un zoom de caméra de 1.5x centré
- Après le dessin, un effet de zoom progressif est appliqué
- Le zoom passe de 1.5x à 2.0x sur 1.5 secondes
- Le focus se déplace vers la position (0.7, 0.4) pendant le zoom

## Notes importantes

1. **Index des slides** : Les index commencent à 0 (première slide = index 0)
2. **Index des transitions** : `after_slide` indique l'index de la slide AVANT la transition
3. **Compatibilité** : Si vous spécifiez des paramètres globaux via CLI ET un fichier de configuration, les valeurs du fichier de configuration ont la priorité pour les slides spécifiées
4. **Slides non configurées** : Les slides non mentionnées dans le fichier de configuration utiliseront les paramètres globaux
5. **Validation** : Le programme ne valide pas strictement la structure JSON, assurez-vous que votre fichier est bien formaté

## Dépannage

### Erreur "Fichier de configuration introuvable"
Vérifiez que le chemin vers votre fichier JSON est correct et que le fichier existe.

### Les paramètres ne sont pas appliqués
Assurez-vous que :
- Le format JSON est valide (utilisez un validateur JSON en ligne)
- Les index correspondent bien à vos slides (commence à 0)
- Les types de transition sont bien orthographiés

### Transitions incorrectes
Vérifiez que `after_slide` pointe vers le bon index (0 pour après la première slide, 1 pour après la deuxième, etc.)<|MERGE_RESOLUTION|>--- conflicted
+++ resolved
@@ -141,7 +141,6 @@
 | `skip_rate` | int | Vitesse de dessin spécifique à cette couche | Hérite de la slide |
 | `scale` | float | Échelle de l'image (1.0 = taille originale) | 1.0 |
 | `opacity` | float | Opacité de la couche (0.0 à 1.0) | 1.0 |
-<<<<<<< HEAD
 | `mode` | string | Mode de dessin: `draw` (main), `eraser` (gomme), `static` (sans animation) | `draw` |
 | `entrance_animation` | object | Animation d'entrée (voir détails ci-dessous) | null |
 | `exit_animation` | object | Animation de sortie (voir détails ci-dessous) | null |
@@ -182,7 +181,6 @@
 "morph": {
   "enabled": true,
   "duration": 0.5
-=======
 | `type` | string | Type de couche: `image`, `text` | `image` |
 | `camera` | object | Configuration de la caméra (zoom, position) | null |
 | `animation` | object | Effets d'animation post-dessin (zoom_in, zoom_out) | null |
@@ -224,7 +222,6 @@
   "start_zoom": 1.0,
   "end_zoom": 2.0,
   "focus_position": {"x": 0.5, "y": 0.5}
->>>>>>> d3f344bf
 }
 ```
 
